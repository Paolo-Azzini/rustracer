use byteorder::WriteBytesExt;
use std::fs::File;
use std::io::{BufWriter, Cursor, Seek, Write};
use std::path::Path;
use std::vec::Vec;
use std::io::{BufRead, BufReader};
use std::fs::File;
use std::str::FromStr;
use byteorder::{ReadBytesExt};
use std::path::Path;

use crate::color::{Color, IsClose};
use crate::error::HdrImageErr;

const DELTA: f32 = 1e-10;

#[derive(Clone, PartialEq)]
pub struct HdrImage {
    width: u32,
    height: u32,
    pixels: Vec<Color>,
}

impl HdrImage {
<<<<<<< HEAD
    pub fn new(width: u32, height: u32) -> HdrImage {
=======
    pub fn new(width: usize, height: usize) -> HdrImage {
>>>>>>> 8ceb963a
        HdrImage {
            width,
            height,
            pixels: vec![Default::default(); (width * height) as usize],
        }
    }

    fn pixel_offset(&self, x: u32, y: u32) -> usize {
        (y * self.width + x) as usize
    }

    fn valid_coordinates(&self, x: u32, y: u32) -> bool {
        return (x < self.width) & (y < self.height);
    }

    pub fn get_pixel(&self, x: u32, y: u32) -> Result<Color, HdrImageErr> {
        if self.valid_coordinates(x, y) {
            Ok(self.pixels[self.pixel_offset(x, y)])
        } else {
            Err(HdrImageErr::OutOfBounds((x, y), (self.width, self.height)))
        }
    }

    pub fn set_pixel(&mut self, x: u32, y: u32, new_color: Color) -> Result<(), HdrImageErr> {
        if self.valid_coordinates(x, y) {
            let pixel_offset = self.pixel_offset(x, y);
            Ok(self.pixels[pixel_offset] = new_color)
        } else {
            Err(HdrImageErr::OutOfBounds((x, y), (self.width, self.height)))
        }
    }

<<<<<<< HEAD
    fn write_pfm_image<T: Write + Seek>(
        &self,
        stream: &mut T,
        endianness: ByteOrder,
    ) -> std::io::Result<()> {
        let mut header = format!("PF\n{} {}\n", self.width, self.height);
        match endianness {
            ByteOrder::BigEndian => header.push_str("1.0\n"),
            ByteOrder::LittleEndian => header.push_str("-1.0\n"),
        }
        stream.write(header.as_bytes())?;
        for y in (0..self.height).rev() {
            for x in 0..self.width {
                for el in self.get_pixel(x, y).unwrap().into_iter() {
                    write_float(stream, el, &endianness)?;
                }
            }
        }
        Ok(())
    }

    pub fn write_pfm_file<T: AsRef<Path>>(
        &self,
        path: T,
        endianness: ByteOrder,
    ) -> std::io::Result<()> {
        let out = File::create(path)?;
        let mut writer = BufWriter::new(out);
        self.write_pfm_image(&mut writer, endianness)
    }

    fn average_luminosity(&self) -> f32 {
        let mut cumsum = 0.0;
        for pixel in self.pixels.iter() {
            cumsum += f32::log10(DELTA + pixel.luminosity());
        }
        f32::powf(10.0, cumsum / (self.pixels.len() as f32))
    }

    fn normalize_image(&mut self, factor: f32, luminosity: Luminosity) {
        let lum = match luminosity {
            Luminosity::AverageLuminosity => self.average_luminosity(),
            Luminosity::FloatValue(val) => val,
        };
        for i in 0..self.pixels.len() {
            self.pixels[i] = self.pixels[i] * (factor / lum);
        }
    }

    fn clamp_image(&mut self) {
        for pixel in self.pixels.iter_mut() {
            pixel.r = clamp(pixel.r);
            pixel.g = clamp(pixel.g);
            pixel.b = clamp(pixel.b);
        }
    }
}

pub enum ByteOrder {
    BigEndian,
    LittleEndian,
}

fn write_float<T: Write>(
    stream: &mut T,
    value: f32,
    endianness: &ByteOrder,
) -> std::io::Result<()> {
    match endianness {
        ByteOrder::BigEndian => stream.write_f32::<byteorder::BigEndian>(value),
        ByteOrder::LittleEndian => stream.write_f32::<byteorder::LittleEndian>(value),
    }
}

pub enum Luminosity {
    AverageLuminosity,
    FloatValue(f32),
}

fn clamp(x: f32) -> f32 {
    x / (1.0 + x)
=======
    fn read_pfm_image<R: BufRead>(buf_reader: &mut R) -> Result<HdrImage, HdrImageErr> {
        let mut line = String::new();
        buf_reader.read_line(&mut line).map_err(|e| HdrImageErr::PfmFileReadFailure(e));
        if line != "PF" {
            return Err(HdrImageErr::InvalidPfmFileFormat(String::from("i can only read pfm files")));
        }
        line.clear();
        buf_reader.read_line(&mut line).map_err(|e| HdrImageErr::PfmFileReadFailure(e));
        let (width, height) = parse_img_shape(&line)?;
        line.clear();
        buf_reader.read_line(&mut line).map_err(|e| HdrImageErr::PfmFileReadFailure(e));
        let endianness: ByteOrder = parse_endianness(&line)?;
        line.clear();
        let mut buffer = [0_f32; 3];
        let mut image = HdrImage::new(width, height);
        for y in (0..height).rev() {
            for x in 0..width {
                match endianness {
                    ByteOrder::LittleEndian => buf_reader.read_f32_into::<byteorder::LittleEndian>(&mut buffer).map_err(|e| HdrImageErr::PfmFileReadFailure(e))?,
                    ByteOrder::BigEndian => buf_reader.read_f32_into::<byteorder::BigEndian>(&mut buffer).map_err(|e| HdrImageErr::PfmFileReadFailure(e))?,
                };
                image.set_pixel(x, y, (buffer[0], buffer[1], buffer[2]).into())?
            }
        }
        if buf_reader.read_line(&mut line).map_err(|e| HdrImageErr::PfmFileReadFailure(e))? == 0 {
            Ok(image)
        } else {
            Err(HdrImageErr::InvalidPfmFileFormat(String::from("wrong size specification")))
        }
    }

    pub fn read_pfm_file<T: AsRef<Path>>(path: T) -> Result<HdrImage, HdrImageErr> {
        let file = File::open(path).map_err(|e| HdrImageErr::PfmFileReadFailure(e))?;
        let mut buf_reader = BufReader::new(file);
        return HdrImage::read_pfm_image(&mut buf_reader);
    }
}

fn parse_img_shape(line: &String) -> Result<(usize, usize), HdrImageErr> {
    let shape: Vec<&str> = line.split(' ').filter(|s| s != &"").collect();
    if shape.len() == 2 {
        let width = usize::from_str(shape[0]).map_err(|e| HdrImageErr::ImgShapeParseFailure(e))?;
        let height = usize::from_str(shape[1]).map_err(|e| HdrImageErr::ImgShapeParseFailure(e))?;
        Ok((width, height))
    } else {
        Err(HdrImageErr::InvalidPfmFileFormat(String::from("invalid image size specification")))
    }
}

fn parse_endianness(line: &String) -> Result<ByteOrder, HdrImageErr> {
    let value = f32::from_str(line.as_str()).map_err(|e| HdrImageErr::EndiannessParseFailure(e))?;
    if value > 0.0 {
        Ok(ByteOrder::BigEndian)
    } else if value < 0.0 {
        Ok(ByteOrder::LittleEndian)
    } else {
        Err(HdrImageErr::InvalidPfmFileFormat(String::from("invalid endianness specification")))
    }
}

pub enum ByteOrder {
    LittleEndian,
    BigEndian,
>>>>>>> 8ceb963a
}

#[cfg(test)]
mod test {
    use super::*;

    #[test]
    fn image_creation() {
        let hdr_img = HdrImage::new(5, 7);

        assert_eq!(hdr_img.width, 5);
        assert_eq!(hdr_img.height, 7)
    }

    #[test]
    fn validate_coordinates() {
        let hdr_img = HdrImage::new(5, 7);

        assert!(hdr_img.valid_coordinates(0, 0));
        assert!(hdr_img.valid_coordinates(4, 3));
        assert!(!hdr_img.valid_coordinates(7, 0));
        assert!(!hdr_img.valid_coordinates(0, 9));
        assert!(!hdr_img.valid_coordinates(7, 9))
    }

    #[test]
    fn pixel_offset() {
        let hdr_img = HdrImage::new(7, 4);

        assert_eq!(hdr_img.pixel_offset(0, 0), 0);
        assert_eq!(hdr_img.pixel_offset(3, 2), 17);
        assert_eq!(hdr_img.pixel_offset(6, 3), 7 * 4 - 1)
    }

    #[test]
    fn get_pixel_ok() {
        let color: Color = Default::default();

        assert!(matches!(HdrImage::new(3, 3).get_pixel(0, 0), Ok(color)))
    }

    #[test]
    fn get_pixel_err() {
        assert!(matches!(HdrImage::new(3, 3).get_pixel(3, 3),
            Err(HdrImageErr::OutOfBounds(a, b)) if a == (3, 3) && b == (3, 3)))
    }

    #[test]
    fn set_pixel_ok() {
        let color1 = Color::from((1.0, 1.0, 1.0));
        let color2 = Color::from((1.23, 4.56, 7.89));
        let mut hdr_image = HdrImage::new(3, 3);
        assert!(matches!(hdr_image.set_pixel(0, 0, color1), Ok(())));
        assert!(matches!(hdr_image.set_pixel(2, 2, color2), Ok(())));
        assert!(matches!(hdr_image.get_pixel(0, 0), Ok(color1)));
        assert!(hdr_image.get_pixel(2, 2).unwrap().is_close(color2))
    }

    #[test]
    fn set_pixel_err() {
        let color = Color::from((1.0, 1.0, 1.0));
        let mut hdr_image = HdrImage::new(3, 3);

        assert!(matches!(hdr_image.set_pixel(5, 5, color),
            Err(HdrImageErr::OutOfBounds(a, b)) if a == (5, 5) && b == (3, 3)))
    }

    #[test]
    fn write_pfm_image() {
        let mut hdr_image = HdrImage::new(3, 2);

        hdr_image
            .set_pixel(0, 0, Color::from((1.0e1, 2.0e1, 3.0e1)))
            .unwrap();
        hdr_image
            .set_pixel(1, 0, Color::from((4.0e1, 5.0e1, 6.0e1)))
            .unwrap();
        hdr_image
            .set_pixel(2, 0, Color::from((7.0e1, 8.0e1, 9.0e1)))
            .unwrap();
        hdr_image
            .set_pixel(0, 1, Color::from((1.0e2, 2.0e2, 3.0e2)))
            .unwrap();
        hdr_image
            .set_pixel(1, 1, Color::from((4.0e2, 5.0e2, 6.0e2)))
            .unwrap();
        hdr_image
            .set_pixel(2, 1, Color::from((7.0e2, 8.0e2, 9.0e2)))
            .unwrap();

        let _reference_bytes_be = vec![
            0x50, 0x46, 0x0a, 0x33, 0x20, 0x32, 0x0a, 0x31, 0x2e, 0x30, 0x0a, 0x42, 0xc8, 0x00,
            0x00, 0x43, 0x48, 0x00, 0x00, 0x43, 0x96, 0x00, 0x00, 0x43, 0xc8, 0x00, 0x00, 0x43,
            0xfa, 0x00, 0x00, 0x44, 0x16, 0x00, 0x00, 0x44, 0x2f, 0x00, 0x00, 0x44, 0x48, 0x00,
            0x00, 0x44, 0x61, 0x00, 0x00, 0x41, 0x20, 0x00, 0x00, 0x41, 0xa0, 0x00, 0x00, 0x41,
            0xf0, 0x00, 0x00, 0x42, 0x20, 0x00, 0x00, 0x42, 0x48, 0x00, 0x00, 0x42, 0x70, 0x00,
            0x00, 0x42, 0x8c, 0x00, 0x00, 0x42, 0xa0, 0x00, 0x00, 0x42, 0xb4, 0x00, 0x00,
        ];

        let _reference_bytes_le = vec![
            0x50, 0x46, 0x0a, 0x33, 0x20, 0x32, 0x0a, 0x2d, 0x31, 0x2e, 0x30, 0x0a, 0x00, 0x00,
            0xc8, 0x42, 0x00, 0x00, 0x48, 0x43, 0x00, 0x00, 0x96, 0x43, 0x00, 0x00, 0xc8, 0x43,
            0x00, 0x00, 0xfa, 0x43, 0x00, 0x00, 0x16, 0x44, 0x00, 0x00, 0x2f, 0x44, 0x00, 0x00,
            0x48, 0x44, 0x00, 0x00, 0x61, 0x44, 0x00, 0x00, 0x20, 0x41, 0x00, 0x00, 0xa0, 0x41,
            0x00, 0x00, 0xf0, 0x41, 0x00, 0x00, 0x20, 0x42, 0x00, 0x00, 0x48, 0x42, 0x00, 0x00,
            0x70, 0x42, 0x00, 0x00, 0x8c, 0x42, 0x00, 0x00, 0xa0, 0x42, 0x00, 0x00, 0xb4, 0x42,
        ];

        let mut stream = Cursor::new(Vec::new());
        assert!(matches!(
            hdr_image.write_pfm_image(&mut stream, ByteOrder::BigEndian),
            Ok(())
        ));
        assert_eq!(_reference_bytes_be, stream.into_inner());

        let mut stream = Cursor::new(Vec::new());
        assert!(matches!(
            hdr_image.write_pfm_image(&mut stream, ByteOrder::LittleEndian),
            Ok(())
        ));
        assert_eq!(_reference_bytes_le, stream.into_inner())
    }

    #[test]
    fn write_pfm_file() {
        let mut hdr_image = HdrImage::new(3, 2);

        hdr_image
            .set_pixel(0, 0, Color::from((1.0e1, 2.0e1, 3.0e1)))
            .unwrap();
        hdr_image
            .set_pixel(1, 0, Color::from((4.0e1, 5.0e1, 6.0e1)))
            .unwrap();
        hdr_image
            .set_pixel(2, 0, Color::from((7.0e1, 8.0e1, 9.0e1)))
            .unwrap();
        hdr_image
            .set_pixel(0, 1, Color::from((1.0e2, 2.0e2, 3.0e2)))
            .unwrap();
        hdr_image
            .set_pixel(1, 1, Color::from((4.0e2, 5.0e2, 6.0e2)))
            .unwrap();
        hdr_image
            .set_pixel(2, 1, Color::from((7.0e2, 8.0e2, 9.0e2)))
            .unwrap();

        assert!(matches!(
            hdr_image.write_pfm_file(String::from("/tmp/reference_be.pfm"), ByteOrder::BigEndian),
            Ok(())
        ));
        assert!(matches!(
            hdr_image.write_pfm_file("/tmp/reference_le.pfm", ByteOrder::LittleEndian),
            Ok(())
        ));
        assert!(matches!(
            hdr_image.write_pfm_file("/invalid_path", ByteOrder::LittleEndian),
            Err(std::io::Error { .. })
        ))
    }

    #[test]
    fn average_luminosity() {
        let mut hdr_img = HdrImage::new(2, 1);

        hdr_img
            .set_pixel(0, 0, Color::from((5.0, 10.0, 15.0)))
            .unwrap();
        hdr_img
            .set_pixel(1, 0, Color::from((500.0, 1000.0, 1500.0)))
            .unwrap();

        assert!(hdr_img.average_luminosity().is_close(100.0))
    }

    #[test]
    fn normalize_image() {
        let mut hdr_img = HdrImage::new(2, 1);

        hdr_img
            .set_pixel(0, 0, Color::from((5.0, 10.0, 15.0)))
            .unwrap();
        hdr_img
            .set_pixel(1, 0, Color::from((500.0, 1000.0, 1500.0)))
            .unwrap();

        hdr_img.normalize_image(1000.0, Luminosity::FloatValue(100.0));
        assert!(hdr_img
            .get_pixel(0, 0)
            .unwrap()
            .is_close(Color::from((0.5e2, 1.0e2, 1.5e2))));
        assert!(hdr_img
            .get_pixel(1, 0)
            .unwrap()
            .is_close(Color::from((0.5e4, 1.0e4, 1.5e4))))
    }

    #[test]
    fn clamp_image() {
        let mut hdr_img = HdrImage::new(2, 1);

        hdr_img
            .set_pixel(0, 0, Color::from((5.0, 10.0, 15.0)))
            .unwrap();
        hdr_img
            .set_pixel(1, 0, Color::from((500.0, 1000.0, 1500.0)))
            .unwrap();

        hdr_img.clamp_image();
        for pixel in hdr_img.pixels.iter() {
            for el in pixel.into_iter() {
                assert!(el >= 0.0 && el < 1.0);
            }
        }
    }

    #[test]
    fn parse_img_shape_ok() {
        let mut line = String::from("10 20");
        assert!(matches!(parse_img_shape(&line), Ok((10, 20))));
        line = String::from(" 10    20  ");
        assert!(matches!(parse_img_shape(&line), Ok((10, 20))))
    }

    #[test]
    fn parse_image_shape_invalid() {
        let mut line = String::from("10 20 30");
        assert!(matches!(parse_img_shape(&line), Err(HdrImageErr::InvalidPfmFileFormat(_))));
        line = String::from("10 ");
        assert!(matches!(parse_img_shape(&line), Err(HdrImageErr::InvalidPfmFileFormat(_))))
    }

    #[test]
    fn parse_image_shape_failure() {
        let mut line = String::from("10 20.1");
        assert!(matches!(parse_img_shape(&line), Err(HdrImageErr::ImgShapeParseFailure(..))));
        line = String::from("-10 20");
        assert!(matches!(parse_img_shape(&line), Err(HdrImageErr::ImgShapeParseFailure(..))))
    }

    #[test]
    fn parse_endianness_ok() {
        let mut line = String::from("-3.2");
        assert!(matches!(parse_endianness(&line), Ok(ByteOrder::LittleEndian)));
        line = String::from("1e15");
        assert!(matches!(parse_endianness(&line), Ok(ByteOrder::BigEndian)));
        line = String::from("0");
        assert!(matches!(parse_endianness(&line), Err(HdrImageErr::InvalidPfmFileFormat(_))));
    }
}<|MERGE_RESOLUTION|>--- conflicted
+++ resolved
@@ -1,20 +1,17 @@
-use byteorder::WriteBytesExt;
+use byteorder::{ReadBytesExt, WriteBytesExt};
+use image::{DynamicImage, ImageFormat, Rgb, Rgba};
 use std::fs::File;
-use std::io::{BufWriter, Cursor, Seek, Write};
+use std::io::{BufRead, BufReader, BufWriter, Cursor, Write};
 use std::path::Path;
+use std::str::FromStr;
 use std::vec::Vec;
-use std::io::{BufRead, BufReader};
-use std::fs::File;
-use std::str::FromStr;
-use byteorder::{ReadBytesExt};
-use std::path::Path;
 
 use crate::color::{Color, IsClose};
 use crate::error::HdrImageErr;
 
 const DELTA: f32 = 1e-10;
 
-#[derive(Clone, PartialEq)]
+#[derive(Clone, Debug, PartialEq)]
 pub struct HdrImage {
     width: u32,
     height: u32,
@@ -22,11 +19,7 @@
 }
 
 impl HdrImage {
-<<<<<<< HEAD
     pub fn new(width: u32, height: u32) -> HdrImage {
-=======
-    pub fn new(width: usize, height: usize) -> HdrImage {
->>>>>>> 8ceb963a
         HdrImage {
             width,
             height,
@@ -59,10 +52,63 @@
         }
     }
 
-<<<<<<< HEAD
-    fn write_pfm_image<T: Write + Seek>(
+    fn read_pfm_image<R: BufRead>(buf_reader: &mut R) -> Result<HdrImage, HdrImageErr> {
+        let mut line = String::new();
+        buf_reader
+            .read_line(&mut line)
+            .map_err(|e| HdrImageErr::PfmFileReadFailure(e))?;
+        check_eol(line.ends_with('\n'))?;
+        if line.trim_end() != "PF" {
+            return Err(HdrImageErr::InvalidPfmFileFormat(String::from(
+                "wrong magic inside header",
+            )));
+        }
+        line.clear();
+        buf_reader
+            .read_line(&mut line)
+            .map_err(|e| HdrImageErr::PfmFileReadFailure(e))?;
+        check_eol(line.ends_with('\n'))?;
+        let (width, height) = parse_img_shape(&line.trim_end())?;
+        line.clear();
+        buf_reader
+            .read_line(&mut line)
+            .map_err(|e| HdrImageErr::PfmFileReadFailure(e))?;
+        check_eol(line.ends_with('\n'))?;
+        let endianness: ByteOrder = parse_endianness(&line.trim_end())?;
+        line.clear();
+        let mut buffer = [0_f32; 3];
+        let mut hdr_img = HdrImage::new(width, height);
+        for y in (0..height).rev() {
+            for x in 0..width {
+                match endianness {
+                    ByteOrder::LittleEndian => buf_reader
+                        .read_f32_into::<byteorder::LittleEndian>(&mut buffer)
+                        .map_err(|e| HdrImageErr::PfmFileReadFailure(e))?,
+                    ByteOrder::BigEndian => buf_reader
+                        .read_f32_into::<byteorder::BigEndian>(&mut buffer)
+                        .map_err(|e| HdrImageErr::PfmFileReadFailure(e))?,
+                }
+                hdr_img.set_pixel(x, y, (buffer[0], buffer[1], buffer[2]).into())?;
+            }
+        }
+        if buf_reader.read_line(&mut line).unwrap_or(1) == 0 {
+            Ok(hdr_img)
+        } else {
+            Err(HdrImageErr::InvalidPfmFileFormat(String::from(
+                "find binary content, expected eof",
+            )))
+        }
+    }
+
+    pub fn read_pfm_file(path: &Path) -> Result<HdrImage, HdrImageErr> {
+        let file = File::open(path).map_err(|e| HdrImageErr::PfmFileReadFailure(e))?;
+        let mut buf_reader = BufReader::new(file);
+        HdrImage::read_pfm_image(&mut buf_reader)
+    }
+
+    fn write_pfm_image<W: Write>(
         &self,
-        stream: &mut T,
+        stream: &mut W,
         endianness: ByteOrder,
     ) -> std::io::Result<()> {
         let mut header = format!("PF\n{} {}\n", self.width, self.height);
@@ -81,25 +127,21 @@
         Ok(())
     }
 
-    pub fn write_pfm_file<T: AsRef<Path>>(
-        &self,
-        path: T,
-        endianness: ByteOrder,
-    ) -> std::io::Result<()> {
-        let out = File::create(path)?;
-        let mut writer = BufWriter::new(out);
+    pub fn write_pfm_file(&self, path: &Path, endianness: ByteOrder) -> std::io::Result<()> {
+        let file = File::create(path)?;
+        let mut writer = BufWriter::new(file);
         self.write_pfm_image(&mut writer, endianness)
     }
 
     fn average_luminosity(&self) -> f32 {
-        let mut cumsum = 0.0;
+        let mut sum = 0.0;
         for pixel in self.pixels.iter() {
-            cumsum += f32::log10(DELTA + pixel.luminosity());
-        }
-        f32::powf(10.0, cumsum / (self.pixels.len() as f32))
-    }
-
-    fn normalize_image(&mut self, factor: f32, luminosity: Luminosity) {
+            sum += f32::log10(DELTA + pixel.luminosity());
+        }
+        f32::powf(10.0, sum / (self.pixels.len() as f32))
+    }
+
+    pub fn normalize_image(&mut self, factor: f32, luminosity: Luminosity) {
         let lum = match luminosity {
             Luminosity::AverageLuminosity => self.average_luminosity(),
             Luminosity::FloatValue(val) => val,
@@ -109,13 +151,76 @@
         }
     }
 
-    fn clamp_image(&mut self) {
+    pub fn clamp_image(&mut self) {
         for pixel in self.pixels.iter_mut() {
             pixel.r = clamp(pixel.r);
             pixel.g = clamp(pixel.g);
             pixel.b = clamp(pixel.b);
         }
     }
+
+    pub fn write_ldr_file(&self, path: &Path, gamma: f32) -> Result<(), HdrImageErr> {
+        let format =
+            ImageFormat::from_path(&path).map_err(|e| HdrImageErr::LdrFileWriteFailure(e))?;
+        match format {
+            ImageFormat::Farbfeld => {
+                let mut ldr_img = DynamicImage::new_rgb16(self.width, self.height).into_rgba16();
+                for y in 0..self.height {
+                    for x in 0..self.width {
+                        let pixel = self.get_pixel(x, y).unwrap();
+                        ldr_img.put_pixel(
+                            x,
+                            y,
+                            Rgba([
+                                (65535.0 * f32::powf(pixel.r, 1.0 / gamma)) as u16,
+                                (65535.0 * f32::powf(pixel.g, 1.0 / gamma)) as u16,
+                                (65535.0 * f32::powf(pixel.b, 1.0 / gamma)) as u16,
+                                65535_u16,
+                            ]),
+                        )
+                    }
+                }
+                ldr_img
+                    .save_with_format(&path, format)
+                    .map_err(|e| HdrImageErr::LdrFileWriteFailure(e))
+            }
+            ImageFormat::Png => {
+                let mut ldr_img = DynamicImage::new_rgb8(self.width, self.height).into_rgb8();
+                for y in 0..self.height {
+                    for x in 0..self.width {
+                        let pixel = self.get_pixel(x, y).unwrap();
+                        ldr_img.put_pixel(
+                            x,
+                            y,
+                            Rgb([
+                                (255.0 * f32::powf(pixel.r, 1.0 / gamma)) as u8,
+                                (255.0 * f32::powf(pixel.g, 1.0 / gamma)) as u8,
+                                (255.0 * f32::powf(pixel.b, 1.0 / gamma)) as u8,
+                            ]),
+                        )
+                    }
+                }
+                ldr_img
+                    .save_with_format(&path, format)
+                    .map_err(|e| HdrImageErr::LdrFileWriteFailure(e))
+            }
+            _ => {
+                return Err(HdrImageErr::UnsupportedLdrFileFormat(String::from(
+                    path.extension().unwrap().to_str().unwrap_or(&""),
+                )))
+            }
+        }
+    }
+}
+
+fn check_eol(eol: bool) -> Result<(), HdrImageErr> {
+    if eol {
+        Ok(())
+    } else {
+        Err(HdrImageErr::InvalidPfmFileFormat(String::from(
+            "expected eol as separator inside header",
+        )))
+    }
 }
 
 pub enum ByteOrder {
@@ -123,8 +228,37 @@
     LittleEndian,
 }
 
-fn write_float<T: Write>(
-    stream: &mut T,
+fn parse_img_shape(line: &str) -> Result<(u32, u32), HdrImageErr> {
+    let shape: Vec<&str> = line.split(' ').filter(|s| s != &"").collect();
+    if shape.len() == 2 {
+        let width = u32::from_str(shape[0])
+            .map_err(|e| HdrImageErr::PfmIntParseFailure(e, String::from("image width")))?;
+        let height = u32::from_str(shape[1])
+            .map_err(|e| HdrImageErr::PfmIntParseFailure(e, String::from("image height")))?;
+        Ok((width, height))
+    } else {
+        Err(HdrImageErr::InvalidPfmFileFormat(String::from(
+            "wrong image shape inside header",
+        )))
+    }
+}
+
+fn parse_endianness(line: &str) -> Result<ByteOrder, HdrImageErr> {
+    let value = f32::from_str(line)
+        .map_err(|e| HdrImageErr::PfmFloatParseFailure(e, String::from("endianness")))?;
+    if value > 0.0 {
+        Ok(ByteOrder::BigEndian)
+    } else if value < 0.0 {
+        Ok(ByteOrder::LittleEndian)
+    } else {
+        Err(HdrImageErr::InvalidPfmFileFormat(String::from(
+            "invalid endianness inside header",
+        )))
+    }
+}
+
+fn write_float<W: Write>(
+    stream: &mut W,
     value: f32,
     endianness: &ByteOrder,
 ) -> std::io::Result<()> {
@@ -141,71 +275,6 @@
 
 fn clamp(x: f32) -> f32 {
     x / (1.0 + x)
-=======
-    fn read_pfm_image<R: BufRead>(buf_reader: &mut R) -> Result<HdrImage, HdrImageErr> {
-        let mut line = String::new();
-        buf_reader.read_line(&mut line).map_err(|e| HdrImageErr::PfmFileReadFailure(e));
-        if line != "PF" {
-            return Err(HdrImageErr::InvalidPfmFileFormat(String::from("i can only read pfm files")));
-        }
-        line.clear();
-        buf_reader.read_line(&mut line).map_err(|e| HdrImageErr::PfmFileReadFailure(e));
-        let (width, height) = parse_img_shape(&line)?;
-        line.clear();
-        buf_reader.read_line(&mut line).map_err(|e| HdrImageErr::PfmFileReadFailure(e));
-        let endianness: ByteOrder = parse_endianness(&line)?;
-        line.clear();
-        let mut buffer = [0_f32; 3];
-        let mut image = HdrImage::new(width, height);
-        for y in (0..height).rev() {
-            for x in 0..width {
-                match endianness {
-                    ByteOrder::LittleEndian => buf_reader.read_f32_into::<byteorder::LittleEndian>(&mut buffer).map_err(|e| HdrImageErr::PfmFileReadFailure(e))?,
-                    ByteOrder::BigEndian => buf_reader.read_f32_into::<byteorder::BigEndian>(&mut buffer).map_err(|e| HdrImageErr::PfmFileReadFailure(e))?,
-                };
-                image.set_pixel(x, y, (buffer[0], buffer[1], buffer[2]).into())?
-            }
-        }
-        if buf_reader.read_line(&mut line).map_err(|e| HdrImageErr::PfmFileReadFailure(e))? == 0 {
-            Ok(image)
-        } else {
-            Err(HdrImageErr::InvalidPfmFileFormat(String::from("wrong size specification")))
-        }
-    }
-
-    pub fn read_pfm_file<T: AsRef<Path>>(path: T) -> Result<HdrImage, HdrImageErr> {
-        let file = File::open(path).map_err(|e| HdrImageErr::PfmFileReadFailure(e))?;
-        let mut buf_reader = BufReader::new(file);
-        return HdrImage::read_pfm_image(&mut buf_reader);
-    }
-}
-
-fn parse_img_shape(line: &String) -> Result<(usize, usize), HdrImageErr> {
-    let shape: Vec<&str> = line.split(' ').filter(|s| s != &"").collect();
-    if shape.len() == 2 {
-        let width = usize::from_str(shape[0]).map_err(|e| HdrImageErr::ImgShapeParseFailure(e))?;
-        let height = usize::from_str(shape[1]).map_err(|e| HdrImageErr::ImgShapeParseFailure(e))?;
-        Ok((width, height))
-    } else {
-        Err(HdrImageErr::InvalidPfmFileFormat(String::from("invalid image size specification")))
-    }
-}
-
-fn parse_endianness(line: &String) -> Result<ByteOrder, HdrImageErr> {
-    let value = f32::from_str(line.as_str()).map_err(|e| HdrImageErr::EndiannessParseFailure(e))?;
-    if value > 0.0 {
-        Ok(ByteOrder::BigEndian)
-    } else if value < 0.0 {
-        Ok(ByteOrder::LittleEndian)
-    } else {
-        Err(HdrImageErr::InvalidPfmFileFormat(String::from("invalid endianness specification")))
-    }
-}
-
-pub enum ByteOrder {
-    LittleEndian,
-    BigEndian,
->>>>>>> 8ceb963a
 }
 
 #[cfg(test)]
@@ -213,7 +282,7 @@
     use super::*;
 
     #[test]
-    fn image_creation() {
+    fn test_image_creation() {
         let hdr_img = HdrImage::new(5, 7);
 
         assert_eq!(hdr_img.width, 5);
@@ -221,7 +290,7 @@
     }
 
     #[test]
-    fn validate_coordinates() {
+    fn test_validate_coordinates() {
         let hdr_img = HdrImage::new(5, 7);
 
         assert!(hdr_img.valid_coordinates(0, 0));
@@ -232,7 +301,7 @@
     }
 
     #[test]
-    fn pixel_offset() {
+    fn test_pixel_offset() {
         let hdr_img = HdrImage::new(7, 4);
 
         assert_eq!(hdr_img.pixel_offset(0, 0), 0);
@@ -241,62 +310,113 @@
     }
 
     #[test]
-    fn get_pixel_ok() {
+    fn test_get_pixel() {
         let color: Color = Default::default();
 
-        assert!(matches!(HdrImage::new(3, 3).get_pixel(0, 0), Ok(color)))
-    }
-
-    #[test]
-    fn get_pixel_err() {
+        assert!(matches!(HdrImage::new(3, 3).get_pixel(0, 0), Ok(color)));
         assert!(matches!(HdrImage::new(3, 3).get_pixel(3, 3),
             Err(HdrImageErr::OutOfBounds(a, b)) if a == (3, 3) && b == (3, 3)))
     }
 
     #[test]
-    fn set_pixel_ok() {
+    fn test_set_pixel() {
         let color1 = Color::from((1.0, 1.0, 1.0));
         let color2 = Color::from((1.23, 4.56, 7.89));
-        let mut hdr_image = HdrImage::new(3, 3);
-        assert!(matches!(hdr_image.set_pixel(0, 0, color1), Ok(())));
-        assert!(matches!(hdr_image.set_pixel(2, 2, color2), Ok(())));
-        assert!(matches!(hdr_image.get_pixel(0, 0), Ok(color1)));
-        assert!(hdr_image.get_pixel(2, 2).unwrap().is_close(color2))
-    }
-
-    #[test]
-    fn set_pixel_err() {
-        let color = Color::from((1.0, 1.0, 1.0));
-        let mut hdr_image = HdrImage::new(3, 3);
-
-        assert!(matches!(hdr_image.set_pixel(5, 5, color),
+
+        let mut hdr_img = HdrImage::new(3, 3);
+        assert!(matches!(hdr_img.set_pixel(0, 0, color1), Ok(())));
+        assert!(matches!(hdr_img.set_pixel(2, 2, color2), Ok(())));
+        assert!(matches!(hdr_img.get_pixel(0, 0), Ok(color1)));
+        assert!(hdr_img.get_pixel(2, 2).unwrap().is_close(color2));
+        assert!(matches!(hdr_img.set_pixel(5, 5, color1),
             Err(HdrImageErr::OutOfBounds(a, b)) if a == (5, 5) && b == (3, 3)))
     }
 
     #[test]
-    fn write_pfm_image() {
-        let mut hdr_image = HdrImage::new(3, 2);
-
-        hdr_image
+    fn test_parse_img_shape() {
+        let mut line = "10 20";
+
+        assert!(matches!(parse_img_shape(&line), Ok((10, 20))));
+        line = " 10    20  ";
+        assert!(matches!(parse_img_shape(&line), Ok((10, 20))));
+        line = "10 20 30";
+        assert!(matches!(
+            parse_img_shape(&line),
+            Err(HdrImageErr::InvalidPfmFileFormat(_))
+        ));
+        line = "10 ";
+        assert!(matches!(
+            parse_img_shape(&line),
+            Err(HdrImageErr::InvalidPfmFileFormat(_))
+        ));
+        line = "102030";
+        assert!(matches!(
+            parse_img_shape(&line),
+            Err(HdrImageErr::InvalidPfmFileFormat(_))
+        ));
+        line = "10 20.1";
+        assert!(matches!(
+            parse_img_shape(&line),
+            Err(HdrImageErr::PfmIntParseFailure(e, msg)) if msg.as_str() == "image height"
+        ));
+        line = "-10 20";
+        assert!(matches!(
+            parse_img_shape(&line),
+            Err(HdrImageErr::PfmIntParseFailure(e, msg)) if msg.as_str() == "image width"
+        ));
+        line = "abc 20";
+        assert!(matches!(
+            parse_img_shape(&line),
+            Err(HdrImageErr::PfmIntParseFailure(e, msg)) if msg.as_str() == "image width"
+        ))
+    }
+
+    #[test]
+    fn test_parse_endianness() {
+        let mut line = "-3.2";
+
+        assert!(matches!(
+            parse_endianness(&line),
+            Ok(ByteOrder::LittleEndian)
+        ));
+        line = "1e15";
+        assert!(matches!(parse_endianness(&line), Ok(ByteOrder::BigEndian)));
+        line = "0";
+        assert!(matches!(
+            parse_endianness(&line),
+            Err(HdrImageErr::InvalidPfmFileFormat(_))
+        ));
+        line = "abc";
+        assert!(matches!(
+            parse_endianness(&line),
+            Err(HdrImageErr::PfmFloatParseFailure(..))
+        ));
+    }
+
+    #[test]
+    fn test_read_pfm_image() {
+        let mut hdr_img = HdrImage::new(3, 2);
+
+        hdr_img
             .set_pixel(0, 0, Color::from((1.0e1, 2.0e1, 3.0e1)))
             .unwrap();
-        hdr_image
+        hdr_img
             .set_pixel(1, 0, Color::from((4.0e1, 5.0e1, 6.0e1)))
             .unwrap();
-        hdr_image
+        hdr_img
             .set_pixel(2, 0, Color::from((7.0e1, 8.0e1, 9.0e1)))
             .unwrap();
-        hdr_image
+        hdr_img
             .set_pixel(0, 1, Color::from((1.0e2, 2.0e2, 3.0e2)))
             .unwrap();
-        hdr_image
+        hdr_img
             .set_pixel(1, 1, Color::from((4.0e2, 5.0e2, 6.0e2)))
             .unwrap();
-        hdr_image
+        hdr_img
             .set_pixel(2, 1, Color::from((7.0e2, 8.0e2, 9.0e2)))
             .unwrap();
 
-        let _reference_bytes_be = vec![
+        let reference_bytes_be = vec![
             0x50, 0x46, 0x0a, 0x33, 0x20, 0x32, 0x0a, 0x31, 0x2e, 0x30, 0x0a, 0x42, 0xc8, 0x00,
             0x00, 0x43, 0x48, 0x00, 0x00, 0x43, 0x96, 0x00, 0x00, 0x43, 0xc8, 0x00, 0x00, 0x43,
             0xfa, 0x00, 0x00, 0x44, 0x16, 0x00, 0x00, 0x44, 0x2f, 0x00, 0x00, 0x44, 0x48, 0x00,
@@ -304,8 +424,7 @@
             0xf0, 0x00, 0x00, 0x42, 0x20, 0x00, 0x00, 0x42, 0x48, 0x00, 0x00, 0x42, 0x70, 0x00,
             0x00, 0x42, 0x8c, 0x00, 0x00, 0x42, 0xa0, 0x00, 0x00, 0x42, 0xb4, 0x00, 0x00,
         ];
-
-        let _reference_bytes_le = vec![
+        let mut reference_bytes_le = vec![
             0x50, 0x46, 0x0a, 0x33, 0x20, 0x32, 0x0a, 0x2d, 0x31, 0x2e, 0x30, 0x0a, 0x00, 0x00,
             0xc8, 0x42, 0x00, 0x00, 0x48, 0x43, 0x00, 0x00, 0x96, 0x43, 0x00, 0x00, 0xc8, 0x43,
             0x00, 0x00, 0xfa, 0x43, 0x00, 0x00, 0x16, 0x44, 0x00, 0x00, 0x2f, 0x44, 0x00, 0x00,
@@ -314,60 +433,199 @@
             0x70, 0x42, 0x00, 0x00, 0x8c, 0x42, 0x00, 0x00, 0xa0, 0x42, 0x00, 0x00, 0xb4, 0x42,
         ];
 
+        let mut stream = Cursor::new(reference_bytes_be);
+        let hdr_img_result = HdrImage::read_pfm_image(&mut stream);
+        assert!(matches!(hdr_img_result, Ok(ref hdr_img)));
+        assert_eq!(&hdr_img_result.unwrap(), &hdr_img);
+
+        let mut stream = Cursor::new(&reference_bytes_le);
+        let hdr_img_result = HdrImage::read_pfm_image(&mut stream);
+        assert!(matches!(hdr_img_result, Ok(ref hdr_img)));
+        assert_eq!(&hdr_img_result.unwrap(), &hdr_img);
+
+        let wrong_magic = vec![0x46, 0x50, 0x0a];
+        let wrong_st = vec![0xff, 0xff, 0x0a];
+        let no_st_eol = vec![0x50, 0x46];
+        let wrong_nd = vec![0x50, 0x46, 0x0a, 0xff, 0xff, 0x0a];
+        let no_rd_eol = vec![
+            0x50, 0x46, 0x0a, 0x33, 0x20, 0x32, 0x0a, 0x2d, 0x31, 0x2e, 0x30,
+        ];
+
+        let mut stream = Cursor::new(wrong_magic);
+        let hdr_img_result = HdrImage::read_pfm_image(&mut stream);
+        assert!(matches!(
+        hdr_img_result,
+        Err(HdrImageErr::InvalidPfmFileFormat(msg)) if msg.as_str() == "wrong magic inside header"
+        ));
+
+        let mut stream = Cursor::new(wrong_st);
+        let hdr_img_result = HdrImage::read_pfm_image(&mut stream);
+        assert!(matches!(
+            hdr_img_result,
+            Err(HdrImageErr::PfmFileReadFailure(_))
+        ));
+
+        let mut stream = Cursor::new(no_st_eol);
+        let hdr_img_result = HdrImage::read_pfm_image(&mut stream);
+        assert!(matches!(
+        hdr_img_result,
+        Err(HdrImageErr::InvalidPfmFileFormat(msg)) if msg.as_str() == "expected eol as separator inside header"
+        ));
+
+        let mut stream = Cursor::new(wrong_nd);
+        let hdr_img_result = HdrImage::read_pfm_image(&mut stream);
+        assert!(matches!(
+            hdr_img_result,
+            Err(HdrImageErr::PfmFileReadFailure(_))
+        ));
+
+        let mut stream = Cursor::new(no_rd_eol);
+        let hdr_img_result = HdrImage::read_pfm_image(&mut stream);
+        assert!(matches!(
+        hdr_img_result,
+        Err(HdrImageErr::InvalidPfmFileFormat(msg)) if msg.as_str() == "expected eol as separator inside header"
+        ));
+
+        reference_bytes_le.push(0x00);
+        let mut stream = Cursor::new(&reference_bytes_le);
+        let hdr_img_result = HdrImage::read_pfm_image(&mut stream);
+        assert!(matches!(
+        hdr_img_result,
+        Err(HdrImageErr::InvalidPfmFileFormat(msg)) if msg.as_str() == "find binary content, expected eof"
+        ));
+
+        reference_bytes_le.truncate(&reference_bytes_le.len() - 2);
+        let mut stream = Cursor::new(&reference_bytes_le);
+        let hdr_img_result = HdrImage::read_pfm_image(&mut stream);
+        assert!(matches!(
+            hdr_img_result,
+            Err(HdrImageErr::PfmFileReadFailure(_))
+        ));
+    }
+
+    #[test]
+    fn test_write_pfm_image() {
+        let mut hdr_img = HdrImage::new(3, 2);
+
+        hdr_img
+            .set_pixel(0, 0, Color::from((1.0e1, 2.0e1, 3.0e1)))
+            .unwrap();
+        hdr_img
+            .set_pixel(1, 0, Color::from((4.0e1, 5.0e1, 6.0e1)))
+            .unwrap();
+        hdr_img
+            .set_pixel(2, 0, Color::from((7.0e1, 8.0e1, 9.0e1)))
+            .unwrap();
+        hdr_img
+            .set_pixel(0, 1, Color::from((1.0e2, 2.0e2, 3.0e2)))
+            .unwrap();
+        hdr_img
+            .set_pixel(1, 1, Color::from((4.0e2, 5.0e2, 6.0e2)))
+            .unwrap();
+        hdr_img
+            .set_pixel(2, 1, Color::from((7.0e2, 8.0e2, 9.0e2)))
+            .unwrap();
+
+        let reference_bytes_be = vec![
+            0x50, 0x46, 0x0a, 0x33, 0x20, 0x32, 0x0a, 0x31, 0x2e, 0x30, 0x0a, 0x42, 0xc8, 0x00,
+            0x00, 0x43, 0x48, 0x00, 0x00, 0x43, 0x96, 0x00, 0x00, 0x43, 0xc8, 0x00, 0x00, 0x43,
+            0xfa, 0x00, 0x00, 0x44, 0x16, 0x00, 0x00, 0x44, 0x2f, 0x00, 0x00, 0x44, 0x48, 0x00,
+            0x00, 0x44, 0x61, 0x00, 0x00, 0x41, 0x20, 0x00, 0x00, 0x41, 0xa0, 0x00, 0x00, 0x41,
+            0xf0, 0x00, 0x00, 0x42, 0x20, 0x00, 0x00, 0x42, 0x48, 0x00, 0x00, 0x42, 0x70, 0x00,
+            0x00, 0x42, 0x8c, 0x00, 0x00, 0x42, 0xa0, 0x00, 0x00, 0x42, 0xb4, 0x00, 0x00,
+        ];
+        let reference_bytes_le = vec![
+            0x50, 0x46, 0x0a, 0x33, 0x20, 0x32, 0x0a, 0x2d, 0x31, 0x2e, 0x30, 0x0a, 0x00, 0x00,
+            0xc8, 0x42, 0x00, 0x00, 0x48, 0x43, 0x00, 0x00, 0x96, 0x43, 0x00, 0x00, 0xc8, 0x43,
+            0x00, 0x00, 0xfa, 0x43, 0x00, 0x00, 0x16, 0x44, 0x00, 0x00, 0x2f, 0x44, 0x00, 0x00,
+            0x48, 0x44, 0x00, 0x00, 0x61, 0x44, 0x00, 0x00, 0x20, 0x41, 0x00, 0x00, 0xa0, 0x41,
+            0x00, 0x00, 0xf0, 0x41, 0x00, 0x00, 0x20, 0x42, 0x00, 0x00, 0x48, 0x42, 0x00, 0x00,
+            0x70, 0x42, 0x00, 0x00, 0x8c, 0x42, 0x00, 0x00, 0xa0, 0x42, 0x00, 0x00, 0xb4, 0x42,
+        ];
+
         let mut stream = Cursor::new(Vec::new());
         assert!(matches!(
-            hdr_image.write_pfm_image(&mut stream, ByteOrder::BigEndian),
+            hdr_img.write_pfm_image(&mut stream, ByteOrder::BigEndian),
             Ok(())
         ));
-        assert_eq!(_reference_bytes_be, stream.into_inner());
+        assert_eq!(reference_bytes_be, stream.into_inner());
 
         let mut stream = Cursor::new(Vec::new());
         assert!(matches!(
-            hdr_image.write_pfm_image(&mut stream, ByteOrder::LittleEndian),
+            hdr_img.write_pfm_image(&mut stream, ByteOrder::LittleEndian),
             Ok(())
         ));
-        assert_eq!(_reference_bytes_le, stream.into_inner())
-    }
-
-    #[test]
-    fn write_pfm_file() {
-        let mut hdr_image = HdrImage::new(3, 2);
-
-        hdr_image
+        assert_eq!(reference_bytes_le, stream.into_inner());
+
+        let mut stream = Cursor::new(reference_bytes_le);
+        assert!(matches!(
+            hdr_img.write_pfm_image(&mut stream, ByteOrder::LittleEndian),
+            Ok(())
+        ));
+        stream.set_position(0);
+        let hdr_img_result = HdrImage::read_pfm_image(&mut stream);
+        assert!(matches!(hdr_img_result, Ok(ref hdr_img)));
+        assert_eq!(hdr_img_result.unwrap(), hdr_img);
+    }
+
+    #[test]
+    fn test_write_pfm_file() {
+        let mut hdr_img = HdrImage::new(3, 2);
+
+        hdr_img
             .set_pixel(0, 0, Color::from((1.0e1, 2.0e1, 3.0e1)))
             .unwrap();
-        hdr_image
+        hdr_img
             .set_pixel(1, 0, Color::from((4.0e1, 5.0e1, 6.0e1)))
             .unwrap();
-        hdr_image
+        hdr_img
             .set_pixel(2, 0, Color::from((7.0e1, 8.0e1, 9.0e1)))
             .unwrap();
-        hdr_image
+        hdr_img
             .set_pixel(0, 1, Color::from((1.0e2, 2.0e2, 3.0e2)))
             .unwrap();
-        hdr_image
+        hdr_img
             .set_pixel(1, 1, Color::from((4.0e2, 5.0e2, 6.0e2)))
             .unwrap();
-        hdr_image
+        hdr_img
             .set_pixel(2, 1, Color::from((7.0e2, 8.0e2, 9.0e2)))
             .unwrap();
 
-        assert!(matches!(
-            hdr_image.write_pfm_file(String::from("/tmp/reference_be.pfm"), ByteOrder::BigEndian),
+        let reference_file_be = Path::new("/tmp/reference_be.pfm");
+        let reference_file_le = Path::new("/tmp/reference_le.pfm");
+        let invalid_path = Path::new("/invalid");
+        let invalid_file = Path::new("/tmp/invalid");
+
+        assert!(matches!(
+            hdr_img.write_pfm_file(&reference_file_be, ByteOrder::BigEndian),
             Ok(())
         ));
         assert!(matches!(
-            hdr_image.write_pfm_file("/tmp/reference_le.pfm", ByteOrder::LittleEndian),
+            hdr_img.write_pfm_file(&reference_file_le, ByteOrder::LittleEndian),
             Ok(())
         ));
         assert!(matches!(
-            hdr_image.write_pfm_file("/invalid_path", ByteOrder::LittleEndian),
+            hdr_img.write_pfm_file(&invalid_path, ByteOrder::LittleEndian),
             Err(std::io::Error { .. })
+        ));
+
+        let hdr_img_result = HdrImage::read_pfm_file(&reference_file_be);
+        assert!(matches!(hdr_img_result, Ok(ref hdr_img)));
+        assert_eq!(hdr_img_result.unwrap(), hdr_img);
+
+        let hdr_img_result = HdrImage::read_pfm_file(&reference_file_le);
+        assert!(matches!(hdr_img_result, Ok(ref hdr_img)));
+        assert_eq!(hdr_img_result.unwrap(), hdr_img);
+
+        let hdr_img_result = HdrImage::read_pfm_file(&invalid_file);
+        assert!(matches!(
+            hdr_img_result,
+            Err(HdrImageErr::PfmFileReadFailure(_))
         ))
     }
 
     #[test]
-    fn average_luminosity() {
+    fn test_average_luminosity() {
         let mut hdr_img = HdrImage::new(2, 1);
 
         hdr_img
@@ -381,7 +639,7 @@
     }
 
     #[test]
-    fn normalize_image() {
+    fn test_normalize_image() {
         let mut hdr_img = HdrImage::new(2, 1);
 
         hdr_img
@@ -403,7 +661,7 @@
     }
 
     #[test]
-    fn clamp_image() {
+    fn test_clamp_image() {
         let mut hdr_img = HdrImage::new(2, 1);
 
         hdr_img
@@ -422,36 +680,42 @@
     }
 
     #[test]
-    fn parse_img_shape_ok() {
-        let mut line = String::from("10 20");
-        assert!(matches!(parse_img_shape(&line), Ok((10, 20))));
-        line = String::from(" 10    20  ");
-        assert!(matches!(parse_img_shape(&line), Ok((10, 20))))
-    }
-
-    #[test]
-    fn parse_image_shape_invalid() {
-        let mut line = String::from("10 20 30");
-        assert!(matches!(parse_img_shape(&line), Err(HdrImageErr::InvalidPfmFileFormat(_))));
-        line = String::from("10 ");
-        assert!(matches!(parse_img_shape(&line), Err(HdrImageErr::InvalidPfmFileFormat(_))))
-    }
-
-    #[test]
-    fn parse_image_shape_failure() {
-        let mut line = String::from("10 20.1");
-        assert!(matches!(parse_img_shape(&line), Err(HdrImageErr::ImgShapeParseFailure(..))));
-        line = String::from("-10 20");
-        assert!(matches!(parse_img_shape(&line), Err(HdrImageErr::ImgShapeParseFailure(..))))
-    }
-
-    #[test]
-    fn parse_endianness_ok() {
-        let mut line = String::from("-3.2");
-        assert!(matches!(parse_endianness(&line), Ok(ByteOrder::LittleEndian)));
-        line = String::from("1e15");
-        assert!(matches!(parse_endianness(&line), Ok(ByteOrder::BigEndian)));
-        line = String::from("0");
-        assert!(matches!(parse_endianness(&line), Err(HdrImageErr::InvalidPfmFileFormat(_))));
+    fn test_write_ldr_file() {
+        let reference_bytes_le = vec![
+            0x50, 0x46, 0x0a, 0x33, 0x20, 0x32, 0x0a, 0x2d, 0x31, 0x2e, 0x30, 0x0a, 0x00, 0x00,
+            0xc8, 0x42, 0x00, 0x00, 0x48, 0x43, 0x00, 0x00, 0x96, 0x43, 0x00, 0x00, 0xc8, 0x43,
+            0x00, 0x00, 0xfa, 0x43, 0x00, 0x00, 0x16, 0x44, 0x00, 0x00, 0x2f, 0x44, 0x00, 0x00,
+            0x48, 0x44, 0x00, 0x00, 0x61, 0x44, 0x00, 0x00, 0x20, 0x41, 0x00, 0x00, 0xa0, 0x41,
+            0x00, 0x00, 0xf0, 0x41, 0x00, 0x00, 0x20, 0x42, 0x00, 0x00, 0x48, 0x42, 0x00, 0x00,
+            0x70, 0x42, 0x00, 0x00, 0x8c, 0x42, 0x00, 0x00, 0xa0, 0x42, 0x00, 0x00, 0xb4, 0x42,
+        ];
+        let mut stream = Cursor::new(reference_bytes_le);
+        let mut hdr_img = HdrImage::read_pfm_image(&mut stream).unwrap();
+        hdr_img.normalize_image(1000.0, Luminosity::FloatValue(100.0));
+        hdr_img.clamp_image();
+
+        let invalid_format = Path::new("/tmp/reference_le.mkv");
+        let unsupported_format = Path::new("/tmp/reference_le.jpeg");
+        let invalid_path = Path::new("/invalid_path/reference_le.png");
+        let reference_png = Path::new("/tmp/reference_le.png");
+        let reference_ff = Path::new("/tmp/reference_le.ff");
+
+        assert!(matches!(
+            hdr_img.write_ldr_file(&invalid_format, 1.0),
+            Err(HdrImageErr::LdrFileWriteFailure(_))
+        ));
+        assert!(matches!(
+            hdr_img.write_ldr_file(&unsupported_format, 1.0),
+            Err(HdrImageErr::UnsupportedLdrFileFormat(format)) if format.as_str() == "jpeg"
+        ));
+        assert!(matches!(
+            hdr_img.write_ldr_file(&invalid_path, 1.0),
+            Err(HdrImageErr::LdrFileWriteFailure(_))
+        ));
+        assert!(matches!(
+            hdr_img.write_ldr_file(&reference_png, 1.0),
+            Ok(())
+        ));
+        assert!(matches!(hdr_img.write_ldr_file(&reference_ff, 1.0), Ok(())))
     }
 }